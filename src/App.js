--- conflicted
+++ resolved
@@ -218,11 +218,8 @@
   const [customTemplateId, setCustomTemplateId] = useState("");
   const [sending, setSending] = useState(false);
 
-<<<<<<< HEAD
   // Fetch live SendGrid templates (requires SENDGRID_API_KEY in the hosting environment)
-=======
    // Fetch live SendGrid templates (requires SENDGRID_API_KEY in the hosting environment)
->>>>>>> ca2a6b76
   useEffect(() => {
     let ignore = false;
 
@@ -301,11 +298,8 @@
       alert("Enter a From address verified in SendGrid.");
       return;
     }
-<<<<<<< HEAD
     const chosenTemplateId =
-=======
        const chosenTemplateId =
->>>>>>> ca2a6b76
       templateId === "custom" ? customTemplateId.trim() : templateId;
     if (!chosenTemplateId) {
       alert("Select or enter a SendGrid dynamic template ID.");
@@ -332,14 +326,11 @@
       if (overdueRows.length === 0 || netPayable <= 0) { skipped++; continue; }
 
       try {
-<<<<<<< HEAD
         const subject = buildSubjectLine(templateId, templateOptions, name);
-=======
         const subject = `Paramount Liquor - Invoice Payment Reminder - ${name}`;
         const tmplMeta = getTemplateMeta(templateId, templateOptions);
         const subjectContext = tmplMeta.subject || "Invoice Reminder";
         const subject = `Paramount Liquor - ${subjectContext} - ${name}`;
->>>>>>> ca2a6b76
 
         const res = await fetch("/api/sendgrid-send", {
           method: "POST",
@@ -348,11 +339,8 @@
             to: data.email,
             from: sgFrom,
             replyTo: sgReplyTo || undefined,
-<<<<<<< HEAD
             templateId: chosenTemplateId,
-=======
              templateId: chosenTemplateId,
->>>>>>> ca2a6b76
             dynamicData: {
               customerName: name,
               overdueRows,
@@ -385,11 +373,8 @@
       <div style={{ marginTop: 16 }}>
         <input placeholder="From (verified in SendGrid)" value={sgFrom} onChange={e => setSgFrom(e.target.value)} />
         <input placeholder="Reply-To (optional)" value={sgReplyTo} onChange={e => setSgReplyTo(e.target.value)} />
-<<<<<<< HEAD
         <div style={{ display: "inline-flex", gap: 8, alignItems: "center", marginLeft: 8 }}>
-=======
  <div style={{ display: "inline-flex", gap: 8, alignItems: "center", marginLeft: 8 }}>
->>>>>>> ca2a6b76
           <label>
             Template:
             <select
